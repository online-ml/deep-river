import abc
import inspect
import math
from typing import Type

import pandas as pd
import torch
<<<<<<< HEAD
from river import anomaly, stats, base
=======
from river import stats, anomaly
>>>>>>> e2528907
from torch import nn

from river_torch.utils import dict2tensor, get_loss_fn, get_optimizer_fn


<<<<<<< HEAD
class Autoencoder(anomaly.AnomalyDetector):
=======
class AutoEncoder(anomaly.base.AnomalyDetector, nn.Module):
>>>>>>> e2528907
    """
    Base Auto Encoder
    ----------
    encoder_fn
    decoder_fn
    loss_fn
    optimizer_fn
    device
    net_params
    """

    def __init__(
        self,
        encoder_fn,
        decoder_fn,
        loss_fn="smooth_mae",
        optimizer_fn: Type[torch.optim.Optimizer] = "sgd",
        device="cpu",
        **net_params
    ):
        super().__init__()
        self.encoder_fn = encoder_fn
        self.decoder_fn = decoder_fn
        self.encoder = None
        self.decoder = None
        self.loss_fn = get_loss_fn(loss_fn)
        self.optimizer_fn = get_optimizer_fn(optimizer_fn)
        self.net_params = net_params
        self.device = device

    @classmethod
    def _unit_test_params(cls):
        def encoder_fn(n_features):
            return nn.Sequential(
                nn.Linear(n_features, math.ceil(n_features / 2)), nn.LeakyReLU()
            )

        def decoder_fn(n_features):
            return nn.Sequential(nn.Linear(math.ceil(n_features / 2), n_features))

        yield {
            "encoder_fn": encoder_fn,
            "decoder_fn": decoder_fn,
            "loss_fn": torch.nn.MSELoss,
            "optimizer_fn": torch.optim.SGD,
        }

    @classmethod
    def _unit_test_skips(self):
        """Indicates which checks to skip during unit testing.
        Most estimators pass the full test suite. However, in some cases, some estimators might not
        be able to pass certain checks.
        """
        return {
            "check_pickling",
            "check_shuffle_features_no_impact",
            "check_emerging_features",
            "check_disappearing_features",
            "check_predict_proba_one",
            "check_predict_proba_one_binary",
        }

    def learn_one(self, x):
        return self._learn(x)

    def _learn(self, x):
        x = dict2tensor(x, device=self.device)

        if self.encoder is None or self.decoder is None:
            self._init_net(n_features=x.shape[1])

        self.encoder.train()
        x_pred = self.decoder(self.encoder(x))
        loss = self.loss_fn(x_pred, x)
        loss.backward()
        self.optimizer.step()
        self.optimizer.zero_grad()
        return self

    def score_one(self, x: dict):
        x = dict2tensor(x, device=self.device)

        if self.encoder is None or self.decoder is None:
            self._init_net(n_features=x.shape[1])

        self.encoder.eval()
        with torch.inference_mode():
            x_rec = self.decoder(self.encoder(x))
        loss = self.loss_fn(x_rec, x).item()
        return loss

    def learn_many(self, x: pd.DataFrame):
        return self._learn(x)

    def score_many(self, x: pd.DataFrame) -> float:

        x = dict2tensor(x, device=self.device)

        if self.to_init:
            self._init_net(n_features=x.shape[1])

        self.eval()
        with torch.inference_mode():
            x_rec = self.decoder(self.encoder(x))
        loss = torch.mean(
            self.loss_fn(x_rec, x, reduction="none"),
            dim=list(range(1, x.dim())),
        )
        score = loss.cpu().detach().numpy()
        return score

    def _init_net(self, n_features):
        self.encoder = self.encoder_fn(
            n_features=n_features, **self._filter_args(self.encoder_fn)
        )
        self.decoder = self.decoder_fn(
            n_features=n_features, **self._filter_args(self.decoder_fn)
        )

        self.encoder = self.encoder.to(self.device)
        self.decoder = self.decoder.to(self.device)

        self.optimizer = self.configure_optimizers()
        self.to_init = False

    def _filter_args(self, fn, override=None):
        """Filters `sk_params` and returns those in `fn`'s arguments.

        # Arguments
            fn : arbitrary function
            override: dictionary, values to override `torch_params`

        # Returns
            res : dictionary containing variables
                in both `sk_params` and `fn`'s arguments.
        """
        override = override or {}
        res = {}
        for name, value in self.net_params.items():
            args = list(inspect.signature(fn).parameters)
            if name in args:
                res.update({name: value})
        res.update(override)
        return res

    def configure_optimizers(self):
        optimizer = self.optimizer_fn(
            nn.ModuleList([self.encoder, self.decoder]).parameters(),
            **self._filter_args(self.optimizer_fn),
        )
        return optimizer


class AnomalyScaler(base.Wrapper, anomaly.AnomalyDetector):
    """AnomalyScaler is a wrapper around an anomaly detector that scales the output of the model.

    Parameters
    ----------
    anomaly_detector
    """

    def __init__(self, anomaly_detector: anomaly.AnomalyDetector):
        self.anomaly_detector = anomaly_detector

    @classmethod
    def _unit_test_params(self):
        yield {"anomaly_detector": anomaly.HalfSpaceTrees()}

    @classmethod
    def _unit_test_skips(self):
        """Indicates which checks to skip during unit testing.
        Most estimators pass the full test suite. However, in some cases, some estimators might not
        be able to pass certain checks.
        """
        return {
            "check_pickling",
            "check_shuffle_features_no_impact",
            "check_emerging_features",
            "check_disappearing_features",
            "check_predict_proba_one",
            "check_predict_proba_one_binary",
        }

    @property
    def _wrapped_model(self):
        return self.anomaly_detector

    @abc.abstractmethod
    def score_one(self, *args) -> float:
        """Return calibrated anomaly score based on raw score provided by the wrapped anomaly detector.

        A high score is indicative of an anomaly. A low score corresponds to a normal observation.
        Parameters
        ----------
        args
            Depends on whether the underlying anomaly detector is supervised or not.
        Returns
        -------
        An anomaly score. A high score is indicative of an anomaly. A low score corresponds a
        normal observation.
        """

    def learn_one(self, *args) -> anomaly.AnomalyDetector:
        """Update the anomaly calibrator and the underlying anomaly detector.
        Parameters
        ----------
        args
            Depends on whether the underlying anomaly detector is supervised or not.
        Returns
        -------
        self
        """

        self.anomaly_detector.learn_one(*args)
        return self<|MERGE_RESOLUTION|>--- conflicted
+++ resolved
@@ -5,21 +5,11 @@
 
 import pandas as pd
 import torch
-<<<<<<< HEAD
 from river import anomaly, stats, base
-=======
-from river import stats, anomaly
->>>>>>> e2528907
-from torch import nn
-
 from river_torch.utils import dict2tensor, get_loss_fn, get_optimizer_fn
 
-
-<<<<<<< HEAD
 class Autoencoder(anomaly.AnomalyDetector):
-=======
-class AutoEncoder(anomaly.base.AnomalyDetector, nn.Module):
->>>>>>> e2528907
+
     """
     Base Auto Encoder
     ----------
