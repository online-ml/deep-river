import inspect
from typing import Type

import pandas as pd
import torch
<<<<<<< HEAD
=======
from IncrementalTorch.utils import (
    dict2tensor,
    get_loss_fn,
    get_optimizer_fn,
    WindowedMeanMeter,
    WindowedVarianceMeter,
)
>>>>>>> 2f36c88d
from river import anomaly, utils
from scipy.special import ndtr
from torch import nn
import numpy as np

<<<<<<< HEAD
from IncrementalTorch.utils import dict2tensor, get_loss_fn, get_optimizer_fn
from .nn_builder import get_fc_autoencoder
from .postprocessing import ScoreStandardizer
=======
from .nn_function import get_fc_autoencoder
from .postprocessing import ExponentialStandardizer
>>>>>>> 2f36c88d


class Autoencoder(anomaly.AnomalyDetector, nn.Module):
    def __init__(
<<<<<<< HEAD
            self,
            loss_fn="smooth_mae",
            optimizer_fn: Type[torch.optim.Optimizer] = "sgd",
            build_fn=None,
            device="cpu",
            scale_scores=True,
            scale_momentum=0.9,
            **net_params,
=======
        self,
        loss_fn="smooth_mae",
        optimizer_fn: Type[torch.optim.Optimizer] = "sgd",
        build_fn=None,
        device="cpu",
        scale_scores=True,
        window_size=250,
        **net_params,
>>>>>>> 2f36c88d
    ):
        super().__init__()
        self.loss_fn = get_loss_fn(loss_fn)
        self.optimizer_fn = get_optimizer_fn(optimizer_fn)
        self.build_fn = build_fn
        self.net_params = net_params
        self.device = device
        self.stat_meter = WindowedMeanMeter(window_size) if scale_scores else None

        self.encoder = None
        self.decoder = None
        self.to_init = True

    def learn_one(self, x):
        return self._learn(x)

    def _learn(self, x):
        x = dict2tensor(x, device=self.device)

        if self.to_init:
            self._init_net(n_features=x.shape[1])

        self.train()
        x_pred = self(x)
        loss = self.loss_fn(x_pred, x)

        self.optimizer.zero_grad()
        loss.backward()
        self.optimizer.step()
        if self.stat_meter is not None:
            self.stat_meter.update(loss.item())
        return self

    def score_one(self, x: dict):
        x = dict2tensor(x, device=self.device)

        if self.to_init:
            self._init_net(n_features=x.shape[1])

        self.eval()
        with torch.inference_mode():
            x_rec = self(x)
        loss = self.loss_fn(x_rec, x).item()
        mean = 0 if self.stat_meter is None else self.stat_meter.mean
        if mean != 0:
            loss /= mean
        return loss

    def learn_many(self, x: pd.DataFrame):
        return self._learn(x)

    def score_many(self, x: pd.DataFrame) -> float:

        x = dict2tensor(x, device=self.device)

        if self.to_init:
            self._init_net(n_features=x.shape[1])

        self.eval()
        with torch.inference_mode():
            x_rec = self(x)
        loss = torch.mean(
            self.loss_fn(x_rec, x, reduction="none"),
            dim=list(range(1, x.dim())),
        )
        score = loss.cpu().detach().numpy()
        mean = 0 if self.stat_meter is None else self.stat_meter.mean
        if mean != 0:
            loss /= mean
        return score

    def forward(self, x):
        return self.decoder(self.encoder(x))

    def _init_net(self, n_features):
        if self.build_fn is None:
            self.build_fn = get_fc_autoencoder

        self.encoder, self.decoder = self.build_fn(
            n_features=n_features, **self._filter_args(self.build_fn)
        )

        self.encoder = self.encoder.to(self.device)
        self.decoder = self.decoder.to(self.device)

        self.optimizer = self.configure_optimizers()
        self.to_init = False

    def _filter_args(self, fn, override=None):
        """Filters `sk_params` and returns those in `fn`'s arguments.

        # Arguments
            fn : arbitrary function
            override: dictionary, values to override `torch_params`

        # Returns
            res : dictionary containing variables
                in both `sk_params` and `fn`'s arguments.
        """
        override = override or {}
        res = {}
        for name, value in self.net_params.items():
            args = list(inspect.signature(fn).parameters)
            if name in args:
                res.update({name: value})
        res.update(override)
        return res

    def configure_optimizers(self):
        optimizer = self.optimizer_fn(
            nn.ModuleList([self.encoder, self.decoder]).parameters(),
            **self._filter_args(self.optimizer_fn),
        )
        return optimizer

    def _filter_args(self, fn, override=None):
        """Filters `sk_params` and returns those in `fn`'s arguments.

        # Arguments
            fn : arbitrary function
            override: dictionary, values to override `torch_params`

        # Returns
            res : dictionary containing variables
                in both `sk_params` and `fn`'s arguments.
        """
        override = override or {}
        res = {}
        for name, value in self.net_params.items():
            args = list(inspect.signature(fn).parameters)
            if name in args:
                res.update({name: value})
        res.update(override)
        return res


class ProbabilityWeightedAutoencoder(Autoencoder):
    def __init__(
<<<<<<< HEAD
            self,
            loss_fn="smooth_mae",
            optimizer_fn: Type[torch.optim.Optimizer] = "sgd",
            build_fn=None,
            device="cpu",
            score_momentum=0.9,
            skip_threshold=0.1,
            **net_params,
=======
        self,
        loss_fn="smooth_mae",
        optimizer_fn: Type[torch.optim.Optimizer] = "sgd",
        build_fn=None,
        device="cpu",
        skip_threshold=0.9,
        scale_scores=True,
        window_size=250,
        **net_params,
>>>>>>> 2f36c88d
    ):
        super().__init__(
            loss_fn=loss_fn,
            optimizer_fn=optimizer_fn,
            build_fn=build_fn,
            device=device,
            scale_scores=scale_scores,
            window_size=window_size,
            **net_params,
        )
        self.skip_threshold = skip_threshold
        self.stat_meter = WindowedVarianceMeter(window_size) if scale_scores else None

    def learn_one(self, x):
        x = dict2tensor(x, device=self.device)

        if self.to_init:
            self._init_net(n_features=x.shape[1])

        self.train()
        x_pred = self(x)
        loss = self.loss_fn(x_pred, x)
        loss_item = loss.item()
        if self.stat_meter is not None:
            mean = self.stat_meter.mean
            std = (
                self.stat_meter.sample_std if self.stat_meter.population_std > 0 else 1
            )
            self.stat_meter.update(loss_item)

        loss_scaled = (loss_item - mean) / std
        prob = ndtr(loss_scaled)
        loss = (self.skip_threshold - prob) / self.skip_threshold * loss

        self.optimizer.zero_grad()
        loss.backward()
        self.optimizer.step()
        return self


class BasicAutoencoder(Autoencoder):
    def __init__(
        self,
        loss_fn="smooth_mae",
        optimizer_fn: Type[torch.optim.Optimizer] = "sgd",
        build_fn=None,
        device="cpu",
        scale_scores=True,
        window_size=250,
        **net_params,
    ):
        net_params["dropout"] = 0
        super().__init__(
            loss_fn,
            optimizer_fn,
            build_fn,
            device,
            scale_scores,
            window_size=window_size,
            **net_params,
        )

    def score_learn_one(self, x: dict):
        x = dict2tensor(x, device=self.device)

        if self.to_init:
            self._init_net(n_features=x.shape[1])

        self.train()
        x_pred = self(x)
        loss = self.loss_fn(x_pred, x)

        self.optimizer.zero_grad()
        loss.backward()
        self.optimizer.step()

        score = loss.item()
        if self.stat_meter is not None:
            if self.stat_meter.mean > 0:
                score /= self.stat_meter.mean
            self.stat_meter.update(loss.item())
        return score


class AdaptiveAutoencoder(Autoencoder):
    def __init__(
            self,
            loss_fn="smooth_mae",
            optimizer_fn: Type[torch.optim.Optimizer] = "sgd",
            build_fn=None,
            beta=0.99,
            s=0.2,
            device="cpu",
            **net_params,
    ):
        super().__init__(
            loss_fn=loss_fn,
            optimizer_fn=optimizer_fn,
            build_fn=build_fn,
            device=device,
            **net_params,
        )
        self.beta_scalar = beta
        self.dropout = None
        self.s = s

    def compute_recs(self, x, train=True):
        x_encs = []
        x_recs = []

        if train and self.dropout is not None:
            x_enc_prev = self.dropout(x)
        else:
            x_enc_prev = x

        for idx, layer in enumerate(self.encoding_layers):
            x_enc_prev = layer(x_enc_prev)
            if not isinstance(layer, nn.Linear):
                x_encs.append(x_enc_prev)
            else:
                x_encs.append(None)

        for idx, x_enc in enumerate(x_encs):
            if x_enc is not None:
                x_rec_prev = x_enc
                for layer in self.decoding_layers[-idx - 1:]:
                    x_rec_prev = layer(x_rec_prev)
                x_recs.append(x_rec_prev)
        return torch.stack(x_recs, dim=0)

    def weight_recs(self, x_recs):
        alpha = self.alpha.view(-1, *[1] * (x_recs.dim() - 1))
        return torch.clip(torch.sum(x_recs * alpha, dim=0), min=0, max=1)

    def forward(self, x):
        x_recs = self.compute_recs(x)
        return self.weight_recs(x_recs)

    def learn_one(self, x: dict) -> anomaly.AnomalyDetector:
        x = dict2tensor(x, device=self.device)

        if self.to_init is False:
            self._init_net(x.shape[1])

        x_recs = self.compute_recs(x)
        x_rec = self.weight_recs(x_recs)

        loss = self.loss_fn(x_rec, x)
        self.zero_grad()
        loss.backward()
        self.optimizer.step()

        losses = torch.stack([self.loss_fn(x_rec, x) for x_rec in x_recs])
        with torch.no_grad():
            self.alpha = self.alpha * torch.pow(self.beta, losses)
            self.alpha = torch.max(self.alpha, self.alpha_min)
            self.alpha = self.alpha / torch.sum(self.alpha)

        return self

    def score_learn_one(self, x: dict) -> anomaly.AnomalyDetector:
        x = dict2tensor(x, device=self.device)

        if self.to_init is False:
            self._init_net(x.shape[1])

        x_recs = self.compute_recs(x)
        x_rec = self.weight_recs(x_recs)

        loss = self.loss_fn(x_rec, x)
        self.zero_grad()
        loss.backward()
        self.optimizer.step()

        losses = torch.stack([self.loss_fn(x_rec, x) for x_rec in x_recs])
        with torch.no_grad():
            self.alpha = self.alpha * torch.pow(self.beta, losses)
            self.alpha = torch.max(self.alpha, self.alpha_min)
            self.alpha = self.alpha / torch.sum(self.alpha)

        score = loss.item()
        return score

    def _init_net(self, n_features):
        if self.build_fn is None:
            self.build_fn = get_fc_autoencoder

        self.encoder, self.decoder = self.build_fn(
            n_features=n_features, **self._filter_args(self.build_fn)
        )
        self.encoder = self.encoder.to(self.device)
        self.decoder = self.decoder.to(self.device)

        self.encoding_layers = [
            module
            for module in self.encoder.modules()
            if not isinstance(module, nn.Sequential)
        ]
        self.decoding_layers = [
            module
            for module in self.decoder.modules()
            if not isinstance(module, nn.Sequential)
        ]

        if isinstance(self.encoding_layers[0], nn.Dropout):
            self.dropout = self.encoding_layers.pop(0)

        self.optimizer = self.configure_optimizers()

        n_encoding_layers = len(
            [layer for layer in self.encoding_layers if isinstance(layer, nn.Linear)]
        )

        self.register_buffer("alpha", torch.ones(n_encoding_layers) / n_encoding_layers)
        self.register_buffer("beta", torch.ones(n_encoding_layers) * self.beta_scalar)
        self.register_buffer("alpha_min", torch.tensor(self.s / n_encoding_layers))


class RollingWindowAutoencoder(Autoencoder):
    def __init__(
            self,
            loss_fn="smooth_mae",
            optimizer_fn: Type[torch.optim.Optimizer] = "sgd",
            build_fn=None,
            device="cpu",
            window_size=50,
            **net_params,
    ):
        super().__init__(
            loss_fn=loss_fn,
            optimizer_fn=optimizer_fn,
            build_fn=build_fn,
            device=device,
            **net_params,
        )
        self.window_size = window_size
        self._x_window = utils.Window(window_size)
        self._batch_i = 0
        self.to_init = True

    def _learn_batch(self, x: torch.Tensor):
        self.train()

        x_pred = self(x)
        loss = self.loss_fn(x_pred, x)

        self.optimizer.zero_grad()
        loss.backward()
        self.optimizer.step()

    def learn_one(self, x):
        x = dict2tensor(x, device=self.device)

        self._x_window.append(x)

        if self.to_init:
            self._init_net(n_features=x.shape[1])

        if len(self._x_window) == self.window_size:
            x = torch.concat(list(self._x_window.values))
            self._learn_batch(x=x)
        return self


<<<<<<< HEAD
class BasicAutoencoder(Autoencoder):
    def __init__(
            self,
            loss_fn="smooth_mae",
            optimizer_fn: Type[torch.optim.Optimizer] = "sgd",
            build_fn=None,
            device="cpu",
            scale_scores=True,
            scale_momentum=0.9,
            **net_params,
    ):
        net_params["dropout"] = 0
        super().__init__(
            loss_fn,
            optimizer_fn,
            build_fn,
            device,
            scale_scores,
            scale_momentum,
            **net_params,
        )

    def score_learn_one(self, x: dict):
        x = dict2tensor(x, device=self.device)

        if self.to_init:
            self._init_net(n_features=x.shape[1])

        self.train()
        x_pred = self(x)
        loss = self.loss_fn(x_pred, x)

        self.optimizer.zero_grad()
        loss.backward()
        self.optimizer.step()

        score = loss.item()
        if self.scaler is not None:
            if self.scaler.mean is not None:
                score /= self.scaler.mean
            self.scaler.learn_one(score)
        return score


=======
>>>>>>> 2f36c88d
class VariationalAutoencoder(Autoencoder):
    def __init__(
            self,
            loss_fn="smooth_mae",
            optimizer_fn: Type[torch.optim.Optimizer] = "sgd",
            build_fn=None,
            device="cpu",
            n_reconstructions=10,
            dropout=0,
            scale_scores=True,
            scale_momentum=0.9,
            beta=1,
            **net_params,
    ):
        net_params["variational"] = True
        net_params["tied_decoder_weights"] = False

        super().__init__(
            loss_fn=loss_fn,
            optimizer_fn=optimizer_fn,
            build_fn=build_fn,
            device=device,
            dropout=dropout,
            scale_scores=scale_scores,
            scale_momentum=scale_momentum,
            **net_params,
        )
        self.n_reconstructions = n_reconstructions
        self.beta = beta

    def encode(self, x):
        encoded = self.encoder(x)
        mu, log_var = encoded.split(encoded.shape[1] // 2, dim=1)
        log_var = torch.clip(log_var, -3, 3)
        return mu, log_var

    def decode(self, mu, log_var, n_reconstructions=1):
        eps = torch.randn((n_reconstructions, *log_var.shape))
        z = mu + torch.exp(log_var * 0.5) * eps
        decoded = self.decoder(z)
        return decoded

    def learn_one(self, x):
        return self._learn(x)

    def _learn(self, x):
        x = dict2tensor(x, device=self.device)

        if self.to_init is False:
            self._init_net(n_features=x.shape[1])

        self.train()
        mu, log_var = self.encode(x)
        reconstructed = self.decode(mu, log_var)
        reconstructed = reconstructed.squeeze(0)

        latent_loss = torch.mean(
            -0.5 * torch.sum(1 + log_var - mu ** 2 - log_var.exp(), dim=1), dim=0
        )
        reconstruction_loss = self.loss_fn(reconstructed, x)
        total_loss = reconstruction_loss + self.beta * latent_loss

        if self.scaler is not None:
            self.scaler.learn_one(reconstruction_loss.item())
        self.zero_grad()
        total_loss.backward()
        self.optimizer.step()
        return self

    def score_one(self, x: dict):
        x = dict2tensor(x, device=self.device)

        if self.to_init is True:
            self._init_net(n_features=x.shape[1])

        self.eval()
        with torch.inference_mode():
            mu, log_var = self.encode(x)
            reconstructed = self.decode(mu, log_var, self.n_reconstructions)

        loss = self.loss_fn(
            reconstructed, x.repeat((self.n_reconstructions, *[1] * x.dim()))
        ).item()
        if self.scaler is not None and self.scaler.mean is not None:
            loss /= self.scaler.mean
        return loss

    def score_learn_one(self, x: dict):
        x = dict2tensor(x, device=self.device)

        if self.to_init is True:
            self._init_net(n_features=x.shape[1])

        self.eval()
        mu, log_var = self.encode(x)
        reconstructed = self.decode(mu, log_var, self.n_reconstructions)

        loss = self.loss_fn(
            reconstructed, x.repeat((self.n_reconstructions, *[1] * x.dim()))
        )
        self.zero_grad()
        loss.backward()
        self.optimizer.step()
        if self.scaler is not None and self.scaler.mean is not None:
            loss /= self.scaler.mean
        return loss

    def learn_many(self, x: pd.DataFrame):
        return super().learn_many(x)

    def score_many(self, x: pd.DataFrame) -> float:
        return super().score_many(x)<|MERGE_RESOLUTION|>--- conflicted
+++ resolved
@@ -3,8 +3,6 @@
 
 import pandas as pd
 import torch
-<<<<<<< HEAD
-=======
 from IncrementalTorch.utils import (
     dict2tensor,
     get_loss_fn,
@@ -12,25 +10,20 @@
     WindowedMeanMeter,
     WindowedVarianceMeter,
 )
->>>>>>> 2f36c88d
 from river import anomaly, utils
 from scipy.special import ndtr
 from torch import nn
 import numpy as np
 
-<<<<<<< HEAD
 from IncrementalTorch.utils import dict2tensor, get_loss_fn, get_optimizer_fn
 from .nn_builder import get_fc_autoencoder
 from .postprocessing import ScoreStandardizer
-=======
 from .nn_function import get_fc_autoencoder
 from .postprocessing import ExponentialStandardizer
->>>>>>> 2f36c88d
 
 
 class Autoencoder(anomaly.AnomalyDetector, nn.Module):
     def __init__(
-<<<<<<< HEAD
             self,
             loss_fn="smooth_mae",
             optimizer_fn: Type[torch.optim.Optimizer] = "sgd",
@@ -39,7 +32,6 @@
             scale_scores=True,
             scale_momentum=0.9,
             **net_params,
-=======
         self,
         loss_fn="smooth_mae",
         optimizer_fn: Type[torch.optim.Optimizer] = "sgd",
@@ -48,7 +40,6 @@
         scale_scores=True,
         window_size=250,
         **net_params,
->>>>>>> 2f36c88d
     ):
         super().__init__()
         self.loss_fn = get_loss_fn(loss_fn)
@@ -115,9 +106,8 @@
             dim=list(range(1, x.dim())),
         )
         score = loss.cpu().detach().numpy()
-        mean = 0 if self.stat_meter is None else self.stat_meter.mean
-        if mean != 0:
-            loss /= mean
+        if self.scaler is not None and self.scaler.mean is not None:
+            loss /= self.scaler.mean
         return score
 
     def forward(self, x):
@@ -187,16 +177,6 @@
 
 class ProbabilityWeightedAutoencoder(Autoencoder):
     def __init__(
-<<<<<<< HEAD
-            self,
-            loss_fn="smooth_mae",
-            optimizer_fn: Type[torch.optim.Optimizer] = "sgd",
-            build_fn=None,
-            device="cpu",
-            score_momentum=0.9,
-            skip_threshold=0.1,
-            **net_params,
-=======
         self,
         loss_fn="smooth_mae",
         optimizer_fn: Type[torch.optim.Optimizer] = "sgd",
@@ -206,7 +186,14 @@
         scale_scores=True,
         window_size=250,
         **net_params,
->>>>>>> 2f36c88d
+            self,
+            loss_fn="smooth_mae",
+            optimizer_fn: Type[torch.optim.Optimizer] = "sgd",
+            build_fn=None,
+            device="cpu",
+            score_momentum=0.9,
+            skip_threshold=0.1,
+            **net_params,
     ):
         super().__init__(
             loss_fn=loss_fn,
@@ -471,7 +458,6 @@
         return self
 
 
-<<<<<<< HEAD
 class BasicAutoencoder(Autoencoder):
     def __init__(
             self,
@@ -516,8 +502,6 @@
         return score
 
 
-=======
->>>>>>> 2f36c88d
 class VariationalAutoencoder(Autoencoder):
     def __init__(
             self,
