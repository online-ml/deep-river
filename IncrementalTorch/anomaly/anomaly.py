--- conflicted
+++ resolved
@@ -1,11 +1,7 @@
 import copy
 from typing import Type
 
-<<<<<<< HEAD
-from river import anomaly
-=======
-from river import base, utils
->>>>>>> e58ccdae
+from river import anomaly, utils
 import torch
 import inspect
 from torch import nn
@@ -48,7 +44,6 @@
         x_pred = self(x)
         loss = self.loss_fn(x_pred, x)
 
-<<<<<<< HEAD
         self.optimizer.zero_grad()
         loss.backward()
         self.optimizer.step()
@@ -59,10 +54,6 @@
 
         if self.to_init:
             self._init_net(n_features=x.shape[1])
-=======
-        x = x.to(self.device)
-        return self._score_one(x=x)#.item() todo test if item() is necessary?
->>>>>>> e58ccdae
 
         self.eval()
         with torch.inference_mode():
@@ -280,7 +271,6 @@
         self.encoder = self.encoder.to(self.device)
         self.decoder = self.decoder.to(self.device)
 
-<<<<<<< HEAD
         self.encoding_layers = [
             module
             for module in self.encoder.modules()
@@ -294,8 +284,9 @@
 
         if isinstance(self.encoding_layers[0], nn.Dropout):
             self.dropout = self.encoding_layers.pop(0)
-=======
-class RollingTorchAE(base.AnomalyDetector):
+
+
+class RollingTorchAE(anomaly.AnomalyDetector):
     def __init__(
             self,
             build_fn,
@@ -391,12 +382,11 @@
             self.net.parameters(), lr=self.learning_rate)
 
 
-class SklearnAnomalyDetector(base.AnomalyDetector):
+class SklearnAnomalyDetector(anomaly.AnomalyDetector):
     def __init__(self, build_fn) -> None:
         super().__init__()
         self.model = None
         self.build_fn = build_fn
->>>>>>> e58ccdae
 
         self.optimizer = self.configure_optimizers()
 
